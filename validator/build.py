--- conflicted
+++ resolved
@@ -216,7 +216,6 @@
   logging.info('... done')
 
 
-<<<<<<< HEAD
 # Similar to GenValidatorGeneratedJS(), except calls out for PHP generation
 def GenValidatorGeneratedPHP(out_dir):
   """Calls validator_gen to generate validator-generated.php.
@@ -249,10 +248,6 @@
 
 def GenValidatorGeneratedMd(out_dir):
   """Calls validator_gen_md to generate validator-generated.md.
-=======
-def GenValidatorGeneratedJs(out_dir):
-  """Calls validator_gen_js to generate validator-generated.js.
->>>>>>> d2d103e7
 
   Args:
     out_dir: directory name of the output directory. Must not have slashes,
@@ -286,12 +281,9 @@
   f.close()
   logging.info('... done')
 
-<<<<<<< HEAD
+
+def CompileWithClosure(js_files, definitions, entry_points, output_file):
 def CompileWithClosure(js_files, closure_entry_points, output_file):
-=======
-
-def CompileWithClosure(js_files, definitions, entry_points, output_file):
->>>>>>> d2d103e7
   """Compiles the arguments with the Closure compiler for transpilation to ES5.
 
   Args:
@@ -625,11 +617,8 @@
   GenValidatorPb2Py(out_dir='dist')
   GenValidatorProtoGeneratedJs(out_dir='dist')
   GenValidatorGeneratedJs(out_dir='dist')
-<<<<<<< HEAD
   GenValidatorGeneratedPHP(out_dir='dist')
   GenValidatorGeneratedMd(out_dir='dist')
-=======
->>>>>>> d2d103e7
   CompileValidatorMinified(out_dir='dist')
   RunSmokeTest(out_dir='dist')
   RunIndexTest()
@@ -641,12 +630,9 @@
   CompileKeyframesParseCssTestMinified(out_dir='dist')
   CompileParseSrcsetTestMinified(out_dir='dist')
   GenerateTestRunner(out_dir='dist')
-<<<<<<< HEAD
-  RunTests(out_dir='dist', nodejs_cmd=nodejs_cmd)
+  RunTests(update_tests=parsed_args.update_tests, out_dir='dist')
   CreateWebuiAppengineDist(out_dir='dist')
-=======
-  RunTests(update_tests=parsed_args.update_tests, out_dir='dist')
->>>>>>> d2d103e7
+
 
 if __name__ == '__main__':
   parser = argparse.ArgumentParser(
